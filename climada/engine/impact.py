--- conflicted
+++ resolved
@@ -294,18 +294,10 @@
             extend : str, optional
                 extend border colorbar with arrows.
                 [ 'neither' | 'both' | 'min' | 'max' ]
-<<<<<<< HEAD
-            axis (matplotlib.axes._subplots.AxesSubplot, optional): axis to use
-            adapt_fontsize : bool, optional
-                If set to true, the size of the fonts will be adapted to the size of the figure. Otherwise
-                the default matplotlib font size is used. Default is True.
-            kwargs (optional): arguments for hexbin matplotlib function
-=======
             axis : matplotlib.axes._subplots.AxesSubplot, optional
                 axis to use
             kwargs : optional
                 arguments for hexbin matplotlib function
->>>>>>> b4e5c3cb
 
         Returns
         -------
@@ -325,22 +317,6 @@
                                   axis=None, adapt_fontsize=True, **kwargs):
         """Plot scatter expected annual impact of each exposure.
 
-<<<<<<< HEAD
-        Parameters:
-            mask (np.array, optional): mask to apply to eai_exp plotted.
-            ignore_zero (bool, optional): flag to indicate if zero and negative
-                values are ignored in plot. Default: False
-            pop_name (bool, optional): add names of the populated places
-            buffer (float, optional): border to add to coordinates.
-                Default: 1.0.
-            extend (str, optional): extend border colorbar with arrows.
-                [ 'neither' | 'both' | 'min' | 'max' ]
-            axis (matplotlib.axes._subplots.AxesSubplot, optional): axis to use
-            adapt_fontsize : bool, optional
-                If set to true, the size of the fonts will be adapted to the size of the figure. Otherwise
-                the default matplotlib font size is used. Default is True.
-            kwargs (optional): arguments for hexbin matplotlib function
-=======
         Parameters
         ----------
         mask  : np.array, optional
@@ -358,9 +334,11 @@
             [ 'neither' | 'both' | 'min' | 'max' ]
         axis  : matplotlib.axes._subplots.AxesSubplot, optional
             axis to use
+        adapt_fontsize : bool, optional
+                If set to true, the size of the fonts will be adapted to the size of the figure. Otherwise
+                the default matplotlib font size is used. Default is True.
         kwargs : optional
             arguments for hexbin matplotlib function
->>>>>>> b4e5c3cb
 
         Returns
         -------
@@ -381,22 +359,6 @@
                                  **kwargs):
         """Plot raster expected annual impact of each exposure.
 
-<<<<<<< HEAD
-        Parameters:
-            res (float, optional): resolution of current data in units of latitude
-                and longitude, approximated if not provided.
-            raster_res (float, optional): desired resolution of the raster
-            save_tiff (str, optional): file name to save the raster in tiff
-                format, if provided
-            raster_f (lambda function): transformation to use to data. Default:
-                log10 adding 1.
-            label (str): colorbar label
-            axis (matplotlib.axes._subplots.AxesSubplot, optional): axis to use
-            adapt_fontsize : bool, optional
-                If set to true, the size of the fonts will be adapted to the size of the figure. Otherwise
-                the default matplotlib font size is used. Default is True.
-            kwargs (optional): arguments for imshow matplotlib function
-=======
         Parameters
         ----------
         res : float, optional
@@ -412,9 +374,11 @@
         label : str colorbar label
         axis : matplotlib.axes._subplots.AxesSubplot, optional
             axis to use
+        adapt_fontsize : bool, optional
+                If set to true, the size of the fonts will be adapted to the size of the figure. Otherwise
+                the default matplotlib font size is used. Default is True.
         kwargs : optional
             arguments for imshow matplotlib function
->>>>>>> b4e5c3cb
 
         Returns:
         cartopy.mpl.geoaxes.GeoAxesSubplot
@@ -473,25 +437,6 @@
         """Plot hexbin impact of an event at each exposure.
         Requires attribute imp_mat.
 
-<<<<<<< HEAD
-        Parameters:
-            event_id (int, optional): id of the event for which to plot the impact.
-                Default: 1.
-            mask (np.array, optional): mask to apply to impact plotted.
-            ignore_zero (bool, optional): flag to indicate if zero and negative
-                values are ignored in plot. Default: False
-            pop_name (bool, optional): add names of the populated places
-            buffer (float, optional): border to add to coordinates.
-                Default: 1.0.
-            extend (str, optional): extend border colorbar with arrows.
-                [ 'neither' | 'both' | 'min' | 'max' ]
-            axis (matplotlib.axes._subplots.AxesSubplot, optional): axis to use
-            adapt_fontsize : bool, optional
-                If set to true, the size of the fonts will be adapted to the size of the figure. Otherwise
-                the default matplotlib font size is used. Default is True.
-            kwargs (optional): arguments for hexbin matplotlib function
-
-=======
         Parameters
         ----------
         event_id : int, optional
@@ -514,7 +459,9 @@
             arguments for hexbin matplotlib function
         axis  : matplotlib.axes._subplots.AxesSubplot
             optional axis to use
->>>>>>> b4e5c3cb
+        adapt_fontsize : bool, optional
+                If set to true, the size of the fonts will be adapted to the size of the figure. Otherwise
+                the default matplotlib font size is used. Default is True.
 
         Returns
         --------
