--- conflicted
+++ resolved
@@ -663,25 +663,36 @@
         """Get longitude from coord array"""
         return len(self.data)
 
+    def get_bounds(self, deg_buffer=0.1):
+        """Get bounds as (lon_min, lat_min, lon_max, lat_max) tuple.
+
+        Parameters:
+            deg_buffer (float): A buffer to add around the bounding box
+
+        Returns:
+            tuple
+        """
+        bounds = coord_util.latlon_bounds(
+            np.concatenate([t.lat.values for t in self.data]),
+            np.concatenate([t.lon.values for t in self.data]))
+        return bounds
+
+    @property
+    def bounds(self):
+        """Exact bounds of trackset as tuple, no buffer."""
+        return self.get_bounds(deg_buffer=0.0)
+
     def get_extent(self, deg_buffer=0.1):
-        """Get extent as (min_lon, max_lon, min_lat, max_lat) tuple.
+        """Get extent as (lon_min, lon_max, lat_min, lat_max) tuple.
 
         Parameters:
             deg_buffer (float): A buffer to add around the bounding box
-        """
-        min_lat = np.min([np.min(track.lat.values) for track in self.data])
-        min_lat = max(min_lat - deg_buffer, -90)
-
-        max_lat = np.max([np.max(track.lat.values) for track in self.data])
-        max_lat = min(max_lat + deg_buffer, 90)
-
-        min_lon = np.min([np.min(track.lon.values) for track in self.data])
-        min_lon = max(min_lon - deg_buffer, -180)
-
-        max_lon = np.max([np.max(track.lon.values) for track in self.data])
-        max_lon = min(max_lon + deg_buffer, 180)
-
-        return (min_lon, max_lon, min_lat, max_lat)
+
+        Returns:
+            tuple
+        """
+        bounds = self.get_bounds(deg_buffer=deg_buffer)
+        return (bounds[0], bounds[2], bounds[1], bounds[3])
 
     @property
     def extent(self):
@@ -707,17 +718,8 @@
             LOGGER.info('No tracks to plot')
             return None
 
-<<<<<<< HEAD
-        pad = 1
-        bounds = coord_util.latlon_bounds(
-            np.concatenate([t.lat.values for t in self.data]),
-            np.concatenate([t.lon.values for t in self.data]))
-        mid_lon = 0.5 * (bounds[0] + bounds[2])
-        extent = (bounds[0] - pad, bounds[2] + pad, bounds[1] - pad, bounds[3] + pad)
-=======
         extent = self.get_extent(deg_buffer=1)
         mid_lon = 0.5 * (extent[1] + extent[0])
->>>>>>> bfcd8132
 
         if not axis:
             proj = ccrs.PlateCarree(central_longitude=mid_lon)
