--- conflicted
+++ resolved
@@ -186,7 +186,7 @@
 
     def check(self):
         """Check Exposures consistency.
-        
+
         Reports missing columns in log messages.
         If no if_* column is present in the dataframe, a default column 'if_' is added with
         default impact function id 1.
@@ -261,17 +261,11 @@
             assigned[(x_i < 0) | (x_i >= hazard.centroids.meta['width'])] = -1
             assigned[(y_i < 0) | (y_i >= hazard.centroids.meta['height'])] = -1
         else:
-<<<<<<< HEAD
-            coord = np.stack([self.latitude.values, self.longitude.values], axis=1)
+            coord = np.stack([self.gdf.latitude.values, self.gdf.longitude.values], axis=1)
             haz_coord = hazard.centroids.coord
 
             if np.array_equal(coord, haz_coord):
                 assigned = np.arange(self.shape[0])
-=======
-            coord = np.stack([self.gdf.latitude.values, self.gdf.longitude.values], axis=1)
-            if np.array_equal(coord, hazard.centroids.coord):
-                assigned = np.arange(self.gdf.shape[0])
->>>>>>> 2eabea12
             else:
                 # pairs of floats can be sorted (lexicographically) in NumPy
                 coord_view = coord.view(dtype='float64,float64').reshape(-1)
@@ -596,7 +590,7 @@
     #
     def to_crs(self, crs=None, epsg=None, inplace=False):
         """Wrapper of the GeoDataFrame.to_crs method.
-        
+
         Transform geometries to a new coordinate reference system.
         Transform all geometries in a GeoSeries to a different coordinate reference system.
         The crs attribute on the current GeoSeries must be set. Either crs in string or dictionary
