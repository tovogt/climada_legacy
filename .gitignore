# Hidden Files
.*

# Byte-compiled / optimized / DLL files
__pycache__/
*.py[cod]
*$py.class

# C extensions
*.so

# Distribution / packaging
.Python
build/
develop-eggs/
downloads/
eggs/
.eggs/
lib/
lib64/
parts/
sdist/
var/
wheels/
*.egg-info/
.installed.cfg
*.egg
MANIFEST

# PyInstaller
#  Usually these files are written by a python script from a template
#  before PyInstaller builds the exe, so as to inject date/other infos into it.
*.manifest
*.spec

# Installer logs
pip-log.txt
pip-delete-this-directory.txt

# Unit test / coverage reports
coverage/
htmlcov/
tests_xml/
.tox/
.coverage
.coverage.*
.cache
nosetests.xml
coverage.xml
*.cover
.hypothesis/

# Temporary data generated by unit tests
climada/engine/test/data/test.csv
climada/engine/test/data/test.xlsx
climada/engine/test/data/test_imp_mat.npz
climada/entity/impact_funcs/test/test_write.xlsx
climada/hazard/test/data/test_haz.h5
climada/hazard/test/data/tc_tracks_nc/*
climada/test/data/1988234N13299.nc
climada/test/data/exposure_high_47_8.h5
climada/test/data/test_write_hazard.tif
climada/util/test/data/save_test.pkl

# Translations
*.mo
*.pot

# Django stuff:
*.log
.static_storage/
.media/
local_settings.py

# Flask stuff:
instance/
.webassets-cache

# Scrapy stuff:
.scrapy

# Sphinx documentation
docs/_build/

# PyBuilder
target/

# Jupyter Notebook
.ipynb_checkpoints

# pyenv
.python-version

# celery beat schedule file
celerybeat-schedule

# SageMath parsed files
*.sage.py

# Environments
.env
.venv
env/
venv/
ENV/
env.bak/
venv.bak/

# Spyder project settings
.spyderproject
.spyproject

# Rope project settings
.ropeproject

# mkdocs documentation
/site

# mypy
.mypy_cache/

# mac finder files
.DS_Store

<<<<<<< HEAD
# temporary files needed for GeoClaw runs
data/geoclaw/
=======
# directory with input data for hazard emulator tutorial 
data/emulator
>>>>>>> d94cb127

# climada system data files
# they get downloaded separately from the repo
data/system/global_coast*
data/system/global_country*
data/system/tmp_elevation.tif

# climada system data files: Nightlight and population data
data/system/BlackMarble*tif
data/system/*stable_lights*.*
data/system/gpw_v4_population_count_rev11_2015_30_sec.tif

# climada system data files: IBTrACS data
data/system/IBTrACS.ALL.v04r00.nc
data/system/data_master_sl_short/

# climada system data files: SPEI data
data/system/spei06.nc

# climada system data files: World Bank data
data/system/OGHIST.xls
data/system/Wealth-Accounts_CSV/

# climada system data files: Credit Suisse Research institute data:
data/system/GDP2Asset_factors_CRI_2016

# climada system data files: SPAM data
data/system/cell5m_allockey_xy.csv
data/system/LicenseV*.pdf
data/system/readme_global_v3r2.txt
data/system/spam*csv

# climada system data files: GPW data
data/system/gpw-v*
data/system/gpw_v*.tif

# climada system data files: NASA distance to coast
data/system/GMT_intermediate_coast*

# climada system data files: folders for hazard and exposure data
data/system/hazard/
data/system/litpop/
data/system/litpop_2014/ 

# climada data: ISIMIP crop data folder:
data/ISIMIP_crop/

# climada data results folder:
data/results/
<|MERGE_RESOLUTION|>--- conflicted
+++ resolved
@@ -122,13 +122,11 @@
 # mac finder files
 .DS_Store
 
-<<<<<<< HEAD
 # temporary files needed for GeoClaw runs
 data/geoclaw/
-=======
+
 # directory with input data for hazard emulator tutorial 
 data/emulator
->>>>>>> d94cb127
 
 # climada system data files
 # they get downloaded separately from the repo
